--- conflicted
+++ resolved
@@ -22,11 +22,7 @@
 from lib.hash import hash_to_str
 from lib.script import ScriptPubKey
 from lib.util import chunks, LoggedClass
-<<<<<<< HEAD
-from server.storage import LMDB, RocksDB, LevelDB, NoDatabaseException
-=======
 from server.storage import open_db
->>>>>>> 1711834f
 
 
 def formatted_time(t):
@@ -84,22 +80,6 @@
 
     async def start(self):
         '''Loop forever polling for more blocks.'''
-<<<<<<< HEAD
-        self.logger.info('looping forever prefetching blocks...')
-        while True:
-            try:
-                with await self.semaphore:
-                    count = await self._prefetch()
-                if not count:
-                    await asyncio.sleep(5)
-            except DaemonError as e:
-                self.logger.info('ignoring daemon errors: {}'.format(e))
-
-    def _prefill_count(self, room):
-        ave_size = sum(self.recent_sizes) // len(self.recent_sizes)
-        count = room // ave_size if ave_size else 0
-        return max(count, 10)
-=======
         self.logger.info('starting prefetch loop...')
         while True:
             try:
@@ -127,7 +107,6 @@
                 self.queue_size += size
 
             return caught_up
->>>>>>> 1711834f
 
     async def _prefetch(self):
         '''Prefetch blocks unless the prefetch queue is full.'''
@@ -135,18 +114,6 @@
             return [], 0
 
         daemon_height = await self.daemon.height()
-<<<<<<< HEAD
-        max_count = min(daemon_height - self.fetched_height, 4000)
-        count = min(max_count, self._prefill_count(self.target_cache_size))
-        if not count:
-            return 0
-        first = self.fetched_height + 1
-        hex_hashes = await self.daemon.block_hex_hashes(first, count)
-        if not hex_hashes:
-            self.logger.error('requested {:,d} hashes, got none'.format(count))
-            return 0
-
-=======
         cache_room = self.target_cache_size // self.ave_size
 
         # Try and catch up all blocks but limit to room in cache.
@@ -158,17 +125,8 @@
 
         first = self.fetched_height + 1
         hex_hashes = await self.daemon.block_hex_hashes(first, count)
->>>>>>> 1711834f
         blocks = await self.daemon.raw_blocks(hex_hashes)
 
-<<<<<<< HEAD
-        # Keep 50 most recent block sizes for fetch count estimation
-        self.recent_sizes.extend(sizes)
-        excess = len(self.recent_sizes) - 50
-        if excess > 0:
-            self.recent_sizes = self.recent_sizes[excess:]
-        return count
-=======
         size = sum(len(block) for block in blocks)
 
         # Update our recent average block size estimate
@@ -178,7 +136,6 @@
             self.ave_size = (size + (10 - count) * self.ave_size) // 10
 
         return blocks, size
->>>>>>> 1711834f
 
 
 class BlockProcessor(LoggedClass):
@@ -204,19 +161,6 @@
         self.coin = env.coin
         self.reorg_limit = env.reorg_limit
 
-<<<<<<< HEAD
-        # Chain state (initialize to genesis in case of new DB)
-        self.db_height = -1
-        self.db_tx_count = 0
-        self.db_tip = b'\0' * 32
-        self.flush_count = 0
-        self.utxo_flush_count = 0
-        self.wall_time = 0
-        self.first_sync = True
-
-        # Open DB and metadata files.  Record some of its state.
-        self.db = self.open_db(self.coin, env.db_engine)
-=======
         # Open DB and metadata files.  Record some of its state.
         db_name = '{}-{}'.format(self.coin.NAME, self.coin.NET)
         self.db = open_db(db_name, env.db_engine)
@@ -228,7 +172,6 @@
                              .format(env.db_engine, db_name))
 
         self.init_state()
->>>>>>> 1711834f
         self.tx_count = self.db_tx_count
         self.height = self.db_height
         self.tip = self.db_tip
@@ -283,24 +226,8 @@
         finally:
             self.flush(True)
 
-<<<<<<< HEAD
-    async def advance_blocks(self):
-        '''Loop forever processing blocks in the forward direction.'''
-        while True:
-            blocks = await self.prefetcher.get_blocks()
-            for block in blocks:
-                if not self.advance_block(block):
-                    await self.handle_chain_reorg()
-                    self.caught_up = False
-                    break
-                await asyncio.sleep(0)  # Yield
-
-            if self.height != self.daemon.cached_height():
-                continue
-=======
     async def _wait_for_update(self):
         '''Wait for the prefetcher to deliver blocks or a mempool update.
->>>>>>> 1711834f
 
         Blocks are only processed in the forward direction.  The
         prefetcher only provides a non-None mempool when caught up.
@@ -386,42 +313,6 @@
 
         return self.fs_cache.block_hashes(start, count)
 
-<<<<<<< HEAD
-    def open_db(self, coin, db_engine):
-        db_name = '{}-{}'.format(coin.NAME, coin.NET)
-        db_engine_class = {
-            "leveldb": LevelDB,
-            "rocksdb": RocksDB,
-            "lmdb": LMDB
-        }[db_engine.lower()]
-        try:
-            db = db_engine_class(db_name, create_if_missing=False,
-                                 error_if_exists=False, compression=None)
-        except NoDatabaseException:
-            db = db_engine_class(db_name, create_if_missing=True,
-                                 error_if_exists=True, compression=None)
-            self.logger.info('created new {} database {}'.format(db_engine, db_name))
-        else:
-            self.logger.info('successfully opened {} database {}'.format(db_engine, db_name))
-            self.read_state(db)
-
-        return db
-
-    def read_state(self, db):
-        state = db.get(b'state')
-        state = ast.literal_eval(state.decode())
-        if state['genesis'] != self.coin.GENESIS_HASH:
-            raise ChainError('DB genesis hash {} does not match coin {}'
-                             .format(state['genesis_hash'],
-                                     self.coin.GENESIS_HASH))
-        self.db_height = state['height']
-        self.db_tx_count = state['tx_count']
-        self.db_tip = state['tip']
-        self.flush_count = state['flush_count']
-        self.utxo_flush_count = state['utxo_flush_count']
-        self.wall_time = state['wall_time']
-        self.first_sync = state.get('first_sync', True)
-=======
     def init_state(self):
         if self.db.is_new:
             self.db_height = -1
@@ -445,7 +336,6 @@
             self.utxo_flush_count = state['utxo_flush_count']
             self.wall_time = state['wall_time']
             self.first_sync = state.get('first_sync', True)
->>>>>>> 1711834f
 
     def clean_db(self):
         '''Clean out stale DB items.
@@ -497,8 +387,6 @@
 
     def flush_state(self, batch):
         '''Flush chain state to the batch.'''
-        if self.caught_up:
-            self.first_sync = False
         now = time.time()
         self.wall_time += now - self.last_flush
         self.last_flush = now
