# Copyright (c) 2017-2018, Neil Booth
#
# All rights reserved.
#
# See the file "LICENCE" for information about the copyright
# and warranty status of this software.

'''Peer management.'''

import asyncio
from ipaddress import IPv4Address, IPv6Address
import random
import socket
import ssl
import time
from collections import defaultdict, Counter

from aiorpcx import (connect_rs, RPCSession, SOCKSProxy, Notification, handler_invocation,
                     SOCKSError, TaskTimeout, TaskGroup, Event,
                     sleep, ignore_after, RPCError, ProtocolError)

from electrumx.lib.peer import Peer
from electrumx.lib.util import class_logger

PEER_GOOD, PEER_STALE, PEER_NEVER, PEER_BAD = range(4)
STALE_SECS = 3 * 3600
WAKEUP_SECS = 300
PEER_ADD_PAUSE = 600


class BadPeerError(Exception):
    pass


def assert_good(message, result, instance):
    if not isinstance(result, instance):
        raise BadPeerError(f'{message} returned bad result type '
                           f'{type(result).__name__}')


class PeerSession(RPCSession):
    '''An outgoing session to a peer.'''

    async def handle_request(self, request):
        # We subscribe so might be unlucky enough to get a notification...
        if (isinstance(request, Notification) and
                request.method == 'blockchain.headers.subscribe'):
            pass
        else:
            await handler_invocation(None, request)   # Raises


class PeerManager:
    '''Looks after the DB of peer network servers.

    Attempts to maintain a connection with up to 8 peers.
    Issues a 'peers.subscribe' RPC to them and tells them our data.
    '''
    def __init__(self, env, db):
        self.logger = class_logger(__name__, self.__class__.__name__)
        # Initialise the Peer class
        Peer.DEFAULT_PORTS = env.coin.PEER_DEFAULT_PORTS
        self.env = env
        self.db = db

        # Our reported clearnet and Tor Peers, if any
        sclass = env.coin.SESSIONCLS
        self.myselves = [Peer(str(service.host), sclass.server_features(env), 'env')
                         for service in env.report_services]
        self.server_version_args = sclass.server_version_args()
        # Peers have one entry per hostname.  Once connected, the
        # ip_addr property is either None, an onion peer, or the
        # IP address that was connected to.  Adding a peer will evict
        # any other peers with the same host name or IP address.
        self.peers = set()
        self.permit_onion_peer_time = time.time()
        self.proxy = None
        self.group = TaskGroup()
        self.recent_peer_adds = {}

    def _my_clearnet_peer(self):
        '''Returns the clearnet peer representing this server, if any.'''
        clearnet = [peer for peer in self.myselves if not peer.is_tor]
        return clearnet[0] if clearnet else None

    def _set_peer_statuses(self):
        '''Set peer statuses.'''
        cutoff = time.time() - STALE_SECS
        for peer in self.peers:
            if peer.bad:
                peer.status = PEER_BAD
            elif peer.last_good > cutoff:
                peer.status = PEER_GOOD
            elif peer.last_good:
                peer.status = PEER_STALE
            else:
                peer.status = PEER_NEVER

    def _features_to_register(self, peer, remote_peers):
        '''If we should register ourselves to the remote peer, which has
        reported the given list of known peers, return the clearnet
        identity features to register, otherwise None.
        '''
        # Announce ourself if not present.  Don't if disabled, we
        # are a non-public IP address, or to ourselves.
        if not self.env.peer_announce or peer in self.myselves:
            return None
        my = self._my_clearnet_peer()
        if not my or not my.is_public:
            return None
        # Register if no matches, or ports have changed
        for peer in my.matches(remote_peers):
            if peer.tcp_port == my.tcp_port and peer.ssl_port == my.ssl_port:
                return None
        return my.features

    def _permit_new_onion_peer(self, now):
        '''Accept a new onion peer only once per random time interval.'''
        if now < self.permit_onion_peer_time:
            return False
        self.permit_onion_peer_time = now + random.randrange(0, 1200)
        return True

    async def _import_peers(self):
        '''Import hard-coded peers from a file or the coin defaults.'''
        imported_peers = self.myselves.copy()
        # Add the hard-coded ones unless only reporting ourself
        if self.env.peer_discovery != self.env.PD_SELF:
            imported_peers.extend(Peer.from_real_name(real_name, 'coins.py')
                                  for real_name in self.env.coin.PEERS)
        await self._note_peers(imported_peers, limit=None)

    def _get_recent_good_peers(self):
        cutoff = time.time() - STALE_SECS
        recent = [peer for peer in self.peers
                  if peer.last_good > cutoff and
                  not peer.bad and peer.is_public]
        return recent

    async def _detect_proxy(self):
        '''Detect a proxy if we don't have one and some time has passed since
        the last attempt.

        If found self.proxy is set to a SOCKSProxy instance, otherwise None.
        '''
        host = self.env.tor_proxy_host
        if self.env.tor_proxy_port is None:
            ports = [9050, 9150, 1080]
        else:
            ports = [self.env.tor_proxy_port]
        while True:
            self.logger.info(f'trying to detect proxy on "{host}" '
                             f'ports {ports}')
            proxy = await SOCKSProxy.auto_detect_at_host(host, ports, None)
            if proxy:
                self.proxy = proxy
                self.logger.info(f'detected {proxy}')
                return
            self.logger.info('no proxy detected, will try later')
            await sleep(900)

    async def _note_peers(self, peers, limit=2, check_ports=False, source=None):
        '''Add a limited number of peers that are not already present.'''
        new_peers = []
        match_set = self.peers.copy()
        for peer in peers:
            if not peer.is_public or (peer.is_tor and not self.proxy):
                continue

            matches = peer.matches(match_set)
            if matches:
                if check_ports:
                    for match in matches:
                        if match.check_ports(peer):
                            self.logger.info(f'ports changed for {peer}')
                            # Retry connecting to the peer. First we will try the existing
                            # ports and then try the new ports. Note that check_ports above
                            # had a side_effect to temporarily store the new ports.
                            # If we manage to connect, we will call 'server.features',
                            # and the ports for this peer will be updated to the return values.
                            match.retry_event.set()
            else:
                match_set.add(peer)
                new_peers.append(peer)

        if new_peers:
            source = source or new_peers[0].source
            if limit:
                random.shuffle(new_peers)
                use_peers = new_peers[:limit]
            else:
                use_peers = new_peers
            for peer in use_peers:
                self.logger.info(f'accepted new peer {peer} from {source}')
                peer.retry_event = Event()
                self.peers.add(peer)
                await self.group.spawn(self._monitor_peer(peer))

        return True

    async def _monitor_peer(self, peer):
        # Stop monitoring if we were dropped (a duplicate peer)
        while peer in self.peers:
            if await self._should_drop_peer(peer):
                self.peers.discard(peer)
                break
            # Figure out how long to sleep before retrying.  Retry a
            # good connection when it is about to turn stale, otherwise
            # exponentially back off retries.
            if peer.try_count == 0:
                pause = STALE_SECS - WAKEUP_SECS * 2
            else:
                pause = WAKEUP_SECS * 2 ** peer.try_count
            async with ignore_after(pause):
                await peer.retry_event.wait()
                peer.retry_event.clear()

    async def _should_drop_peer(self, peer):
        peer.try_count += 1
        is_good = False
        for kind, port, family in peer.connection_tuples():
            peer.last_try = time.time()

            kwargs = {'family': family}
            if kind == 'SSL':
                kwargs['ssl'] = ssl.SSLContext(ssl.PROTOCOL_TLS)

            if self.env.force_proxy or peer.is_tor:
                if not self.proxy:
                    return
                kwargs['proxy'] = self.proxy
                kwargs['resolve'] = not peer.is_tor
            else:
                # Use our listening Host/IP for outgoing non-proxy
                # connections so our peers see the correct source.
                local_hosts = {service.host for service in self.env.services
                               if isinstance(service.host, (IPv4Address, IPv6Address))
                               and service.protocol != 'rpc'}
                if local_hosts:
                    kwargs['local_addr'] = (str(local_hosts.pop()), None)

            peer_text = f'[{peer}:{port} {kind}]'
            try:
                async with connect_rs(peer.host, port, session_factory=PeerSession,
                                      **kwargs) as session:
                    session.sent_request_timeout = 120 if peer.is_tor else 30
                    await self._verify_peer(session, peer)
                is_good = True
                break
            except BadPeerError as e:
                self.logger.error(f'{peer_text} marking bad: ({e})')
                peer.mark_bad()
                break
            except (RPCError, ProtocolError) as e:
                self.logger.error(f'{peer_text} RPC error: {e.message} '
                                  f'({e.code})')
            except (OSError, SOCKSError, ConnectionError, TaskTimeout) as e:
                self.logger.info(f'{peer_text} {e}')

        if is_good:
            # Monotonic time would be better, but last_good and last_try are
            # exported to admin RPC client.
            now = time.time()
            elapsed = now - peer.last_try
            self.logger.info(f'{peer_text} verified in {elapsed:.1f}s')
            peer.try_count = 0
            peer.last_good = now
            peer.source = 'peer'
            # At most 2 matches if we're a host name, potentially
            # several if we're an IP address (several instances
            # can share a NAT).
            matches = peer.matches(self.peers)
            for match in matches:
                if match.ip_address:
                    if len(matches) > 1:
                        self.peers.remove(match)
                        # Force the peer's monitoring task to exit
                        match.retry_event.set()
                elif peer.host in match.features['hosts']:
                    match.update_features_from_peer(peer)
            # Trim this data structure
            self.recent_peer_adds = {k: v for k, v in self.recent_peer_adds.items()
                                     if v + PEER_ADD_PAUSE < now}
        else:
            # Forget the peer if long-term unreachable
            if peer.last_good and not peer.bad:
                try_limit = 10
            else:
                try_limit = 3
            if peer.try_count >= try_limit:
                desc = 'bad' if peer.bad else 'unreachable'
                self.logger.info(f'forgetting {desc} peer: {peer}')
                return True
        return False

    async def _verify_peer(self, session, peer):
        # store IP address for peer
        if not peer.is_tor:
            address = session.remote_address()
            if isinstance(address.host, (IPv4Address, IPv6Address)):
                peer.ip_addr = str(address.host)

        # Bucket good recent peers; forbid many servers from similar IPs
        # FIXME there's a race here, when verifying multiple peers
        #       that belong to the same bucket ~simultaneously
        recent_peers = self._get_recent_good_peers()
        if peer in recent_peers:
            recent_peers.remove(peer)
        onion_peers = []
        buckets = defaultdict(list)
        for other_peer in recent_peers:
            if other_peer.is_tor:
                onion_peers.append(other_peer)
            else:
                buckets[other_peer.bucket_for_internal_purposes()].append(other_peer)
        if peer.is_tor:
            # keep number of onion peers below half of all peers,
            # but up to 100 is OK regardless
            if len(onion_peers) > len(recent_peers) // 2 >= 100:
                raise BadPeerError('too many onion peers already')
        else:
            bucket = peer.bucket_for_internal_purposes()
            if buckets[bucket]:
                raise BadPeerError(f'too many peers already in bucket {bucket}')

        # server.version goes first
        message = 'server.version'
        result = await session.send_request(message, self.server_version_args)

        assert_good(message, result, list)

        # Protocol version 1.1 returns a pair with the version first
        if len(result) != 2 or not all(isinstance(x, str) for x in result):
            raise BadPeerError(f'bad server.version result: {result}')
        server_version, _protocol_version = result
        peer.server_version = server_version
        peer.features['server_version'] = server_version

        async with TaskGroup() as g:
            await g.spawn(self._send_headers_subscribe(session))
            await g.spawn(self._send_server_features(session, peer))
            peers_task = await g.spawn(self._send_peers_subscribe
                                       (session, peer))

<<<<<<< HEAD
        # Propagate failed task exception
        g.result    # pylint:disable=W0104
=======
            async for task in g:
                if not task.cancelled():
                    task.result()
>>>>>>> 72b7a496

        # Process reported peers if remote peer is good
        peers = peers_task.result()
        await self._note_peers(peers)

        features = self._features_to_register(peer, peers)
        if features:
            self.logger.info(f'registering ourself with {peer}')
            # We only care to wait for the response
            await session.send_request('server.add_peer', [features])

    async def _send_headers_subscribe(self, session):
        message = 'blockchain.headers.subscribe'
        result = await session.send_request(message)
        assert_good(message, result, dict)

        our_height = self.db.db_height
        their_height = result.get('height')
        if not isinstance(their_height, int):
            raise BadPeerError(f'invalid height {their_height}')
        if abs(our_height - their_height) > 5:
            raise BadPeerError(f'bad height {their_height:,d} '
                               f'(ours: {our_height:,d})')

        # Check prior header too in case of hard fork.
        check_height = min(our_height, their_height)
        raw_header = await self.db.raw_header(check_height)
        ours = raw_header.hex()
        message = 'blockchain.block.header'
        theirs = await session.send_request(message, [check_height])
        assert_good(message, theirs, str)
        if ours != theirs:
            raise BadPeerError(f'our header {ours} and '
                               f'theirs {theirs} differ')

    async def _send_server_features(self, session, peer):
        message = 'server.features'
        features = await session.send_request(message)
        assert_good(message, features, dict)
        hosts = [host.lower() for host in features.get('hosts', {})]
        if self.env.coin.GENESIS_HASH != features.get('genesis_hash'):
            raise BadPeerError('incorrect genesis hash')
        if peer.host.lower() in hosts:
            peer.update_features(features)
        else:
            raise BadPeerError(f'not listed in own hosts list {hosts}')

    async def _send_peers_subscribe(self, session, peer):
        message = 'server.peers.subscribe'
        raw_peers = await session.send_request(message)
        assert_good(message, raw_peers, list)

        # Check the peers list we got from a remote peer.
        # Each is expected to be of the form:
        #    [ip_addr, hostname, ['v1.0', 't51001', 's51002']]
        # Call add_peer if the remote doesn't appear to know about us.
        try:
            real_names = [' '.join([u[1]] + u[2]) for u in raw_peers]
            return [Peer.from_real_name(real_name, str(peer))
                    for real_name in real_names]
        except Exception:
            raise BadPeerError('bad server.peers.subscribe response') from None

    #
    # External interface
    #
    async def discover_peers(self):
        '''Perform peer maintenance.  This includes

          1) Forgetting unreachable peers.
          2) Verifying connectivity of new peers.
          3) Retrying old peers at regular intervals.
        '''
        self.logger.info(f'peer discovery: {self.env.peer_discovery}')
        if self.env.peer_discovery != self.env.PD_ON:
            self.logger.info('peer discovery is disabled')
            return

        self.logger.info(f'announce ourself: {self.env.peer_announce}')
        self.logger.info(f'my clearnet self: {self._my_clearnet_peer()}')
        self.logger.info(f'force use of proxy: {self.env.force_proxy}')
        self.logger.info('beginning peer discovery...')
        async with self.group as group:
            await group.spawn(self._detect_proxy())
            await group.spawn(self._import_peers())

        group.result    # pylint:disable=W0104

    def info(self):
        '''The number of peers.'''
        self._set_peer_statuses()
        counter = Counter(peer.status for peer in self.peers)
        return {
            'bad': counter[PEER_BAD],
            'good': counter[PEER_GOOD],
            'never': counter[PEER_NEVER],
            'stale': counter[PEER_STALE],
            'total': len(self.peers),
        }

    async def add_localRPC_peer(self, real_name):
        '''Add a peer passed by the admin over LocalRPC.'''
        await self._note_peers([Peer.from_real_name(real_name, 'RPC')], check_ports=True)

    async def on_add_peer(self, features, source_addr):
        '''Add a peer (but only if the peer resolves to the source).'''
        if self.env.peer_discovery != self.env.PD_ON:
            return False
        if not source_addr:
            self.logger.info('ignored add_peer request: no source info')
            return False
        source = str(source_addr.host)
        peers = Peer.peers_from_features(features, source)
        if not peers:
            self.logger.info('ignored add_peer request: no peers given')
            return False

        # Just look at the first peer, require it
        peer = peers[0]
        host = peer.host
        now = time.time()

        # Rate limit peer adds by domain to one every 10 minutes
        if peer.ip_address is not None:
            bucket = 'ip_addr'
        else:
            bucket = '.'.join(host.lower().split('.')[-2:])
        last = self.recent_peer_adds.get(bucket, 0)
        self.recent_peer_adds[bucket] = now
        if last + PEER_ADD_PAUSE >= now:
            return False

        if peer.is_tor:
            permit = self._permit_new_onion_peer(now)
            reason = 'rate limiting'
        else:
            getaddrinfo = asyncio.get_event_loop().getaddrinfo
            try:
                infos = await getaddrinfo(host, 80, type=socket.SOCK_STREAM)
            except socket.gaierror:
                permit = False
                reason = 'address resolution failure'
            else:
                permit = any(source == info[-1][0] for info in infos)
                reason = 'source-destination mismatch'

        if permit:
            self.logger.info(f'accepted add_peer request from {source} for {host}')
            await self._note_peers([peer], check_ports=True)
        else:
            self.logger.warning(f'rejected add_peer request from {source} '
                                f'for {host} ({reason})')

        return permit

    def on_peers_subscribe(self, is_tor):
        '''Returns the server peers as a list of (ip, host, details) tuples.

        We return all peers we've connected to in the last day.
        Additionally, if we don't have onion routing, we return a few
        hard-coded onion servers.
        '''
        recent = self._get_recent_good_peers()

        # Always report ourselves if valid (even if not public)
        cutoff = time.time() - STALE_SECS
        peers = set(myself for myself in self.myselves
                    if myself.last_good > cutoff)

        # Bucket the clearnet peers and select up to two from each
        onion_peers = []
        buckets = defaultdict(list)
        for peer in recent:
            if peer.is_tor:
                onion_peers.append(peer)
            else:
                buckets[peer.bucket_for_external_interface()].append(peer)
        for bucket_peers in buckets.values():
            random.shuffle(bucket_peers)
            peers.update(bucket_peers[:2])

        # Add up to 20% onion peers (but up to 10 is OK anyway)
        random.shuffle(onion_peers)
        max_onion = 50 if is_tor else max(10, len(peers) // 4)

        peers.update(onion_peers[:max_onion])

        return [peer.to_tuple() for peer in peers]

    def proxy_address(self):
        '''Return the NetAddress of the proxy, if there is a proxy, otherwise
        None.'''
        return self.proxy.address if self.proxy else None

    def rpc_data(self):
        '''Peer data for the peers RPC method.'''
        self._set_peer_statuses()
        descs = ['good', 'stale', 'never', 'bad']

        def peer_data(peer):
            data = peer.serialize()
            data['status'] = descs[peer.status]
            return data

        def peer_key(peer):
            return (peer.bad, -peer.last_good)

        return [peer_data(peer) for peer in sorted(self.peers, key=peer_key)]<|MERGE_RESOLUTION|>--- conflicted
+++ resolved
@@ -342,14 +342,9 @@
             peers_task = await g.spawn(self._send_peers_subscribe
                                        (session, peer))
 
-<<<<<<< HEAD
-        # Propagate failed task exception
-        g.result    # pylint:disable=W0104
-=======
             async for task in g:
                 if not task.cancelled():
                     task.result()
->>>>>>> 72b7a496
 
         # Process reported peers if remote peer is good
         peers = peers_task.result()
